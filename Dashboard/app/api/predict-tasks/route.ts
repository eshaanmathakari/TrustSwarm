--- conflicted
+++ resolved
@@ -18,13 +18,6 @@
     if (category) {
       query = query.eq('category', category)
     }
-<<<<<<< HEAD
-
-    if (status) {
-      query = query.eq('status', status)
-    }
-=======
->>>>>>> 2ebe9cca
 
     const { data, error } = await query
 
@@ -54,7 +47,7 @@
 export async function POST(request: NextRequest) {
   try {
     const body = await request.json()
-
+    
     const { data, error } = await supabase
       .from('predict_tasks')
       .insert([body])
